--- conflicted
+++ resolved
@@ -1,7 +1,3 @@
 /build
-<<<<<<< HEAD
-/lean_packages
-book
-=======
 .lake/
->>>>>>> 9ac7ba36
+book